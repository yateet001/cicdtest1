--- conflicted
+++ resolved
@@ -55,60 +55,12 @@
         pwsh: true
         errorActionPreference: 'continue'
 
-<<<<<<< HEAD
     # Step 4: Smart File Discovery and Deployment
-=======
-    # Step 4: Debug - List files to verify structure
-    - task: PowerShell@2
-      displayName: 'Debug - List Repository Structure'
+    - task: PowerShell@2
+      displayName: 'Smart File Discovery and Deployment'
       inputs:
         targetType: 'inline'
         script: |
-          Write-Host "=== Repository Structure Debug ==="
-          Write-Host "Build Sources Directory: $(Build.SourcesDirectory)"
-          Write-Host "Current Location: $(Get-Location)"
-          
-          Write-Host "`n=== Root Directory Contents ==="
-          Get-ChildItem -Path "$(Build.SourcesDirectory)" -Force | Format-Table Name, PSIsContainer, Length -AutoSize
-          
-          Write-Host "`n=== Looking for Visa folder ==="
-          $visaPath = "$(Build.SourcesDirectory)\Visa"
-          if (Test-Path $visaPath) {
-              Write-Host "✓ Visa folder found at: $visaPath"
-              Get-ChildItem -Path $visaPath -Force | Format-Table Name, PSIsContainer, Length -AutoSize
-              
-              Write-Host "`n=== Looking for Scripts folder ==="
-              $scriptsPath = "$visaPath\Scripts"
-              if (Test-Path $scriptsPath) {
-                  Write-Host "✓ Scripts folder found at: $scriptsPath"
-                  Get-ChildItem -Path $scriptsPath -Force | Format-Table Name, PSIsContainer, Length -AutoSize
-              } else {
-                  Write-Warning "✗ Scripts folder not found at: $scriptsPath"
-              }
-              
-              Write-Host "`n=== Looking for Config file ==="
-              $configPath = "$visaPath\config.json"
-              if (Test-Path $configPath) {
-                  Write-Host "✓ Config file found at: $configPath"
-              } else {
-                  Write-Warning "✗ Config file not found at: $configPath"
-              }
-          } else {
-              Write-Warning "✗ Visa folder not found at: $visaPath"
-              Write-Host "`nSearching for PowerShell files recursively..."
-              Get-ChildItem -Path "$(Build.SourcesDirectory)" -Recurse -Filter "*.ps1" | Format-Table FullName -AutoSize
-          }
-        pwsh: true
-        continueOnError: true
-
-    # Step 5: Run the PowerShell script to convert PBIP to PBIX and deploy the reports
->>>>>>> c3499396
-    - task: PowerShell@2
-      displayName: 'Smart File Discovery and Deployment'
-      inputs:
-        targetType: 'inline'
-        script: |
-<<<<<<< HEAD
           Write-Host "=== SMART FILE DISCOVERY AND DEPLOYMENT ==="
           Write-Host "Build Sources Directory: $(Build.SourcesDirectory)"
           Write-Host "Deployment Environment: $(deployment_env)"
@@ -263,84 +215,20 @@
               throw
           }
         pwsh: true
-        workingDirectory: '$(Build.SourcesDirectory)'
-
-    # Step 5: Publish artifacts
-=======
-          # Define paths
-          $buildSourcesDir = "$(Build.SourcesDirectory)"
-          $scriptPath = "$buildSourcesDir\Visa\Scripts\MainOrchestrator.ps1"
-          $configPath = "$buildSourcesDir\Visa\config.json"
-          
-          Write-Host "=== Deployment Script Execution ==="
-          Write-Host "Build Sources Directory: $buildSourcesDir"
-          Write-Host "Script Path: $scriptPath"
-          Write-Host "Config Path: $configPath"
-          Write-Host "Workspace: $(deployment_env)"
-          
-          # Verify files exist before execution
-          if (-not (Test-Path $scriptPath)) {
-              Write-Error "Script file not found: $scriptPath"
-              
-              # Try to find the script in alternative locations
-              Write-Host "Searching for MainOrchestrator.ps1 in repository..."
-              $foundScripts = Get-ChildItem -Path $buildSourcesDir -Recurse -Filter "MainOrchestrator.ps1" -ErrorAction SilentlyContinue
-              
-              if ($foundScripts) {
-                  Write-Host "Found MainOrchestrator.ps1 files at:"
-                  foreach ($script in $foundScripts) {
-                      Write-Host "  - $($script.FullName)"
-                  }
-                  
-                  # Use the first found script
-                  $scriptPath = $foundScripts[0].FullName
-                  Write-Host "Using script at: $scriptPath"
-              } else {
-                  throw "MainOrchestrator.ps1 not found anywhere in the repository"
-              }
-          }
-          
-          if (-not (Test-Path $configPath)) {
-              Write-Error "Config file not found: $configPath"
-              
-              # Try to find the config in alternative locations
-              Write-Host "Searching for config.json in repository..."
-              $foundConfigs = Get-ChildItem -Path $buildSourcesDir -Recurse -Filter "config.json" -ErrorAction SilentlyContinue
-              
-              if ($foundConfigs) {
-                  Write-Host "Found config.json files at:"
-                  foreach ($config in $foundConfigs) {
-                      Write-Host "  - $($config.FullName)"
-                  }
-                  
-                  # Use the first found config
-                  $configPath = $foundConfigs[0].FullName
-                  Write-Host "Using config at: $configPath"
-              } else {
-                  throw "config.json not found anywhere in the repository"
-              }
-          }
-          
-          # Change to script directory
-          $scriptDir = Split-Path $scriptPath -Parent
-          Set-Location $scriptDir
-          Write-Host "Changed working directory to: $scriptDir"
-          
-          # Execute the script
-          Write-Host "`n=== Executing Deployment Script ==="
-          try {
-              & $scriptPath -Workspace "$(deployment_env)" -ConfigFile $configPath
-              Write-Host "✓ Script execution completed successfully"
-          } catch {
-              Write-Error "✗ Script execution failed: $_"
-              throw
-          }
+        errorActionPreference: 'continue'  # Continue on errors
+
+    # Step 4: Run the PowerShell script to convert PBIP to PBIX and deploy the reports
+    - task: PowerShell@2
+      displayName: 'Run PowerShell Script to Deploy Reports'
+      inputs:
+        targetType: 'filePath'
+        filePath: '$(Build.SourcesDirectory)/Visa/Scripts/MainOrchestrator.ps1'  # Updated path
+        arguments: '-Workspace $(deployment_env) -ConfigFile $(Build.SourcesDirectory)/$(config_file)'  # Pass environment and config file as parameters
         pwsh: true  # Use PowerShell Core (pwsh)
         workingDirectory: '$(Build.SourcesDirectory)'  # Set the script working directory to root of the repository
         errorActionPreference: 'stop'  # Stop on errors for the main script
 
-    # Step 6: Publish build artifacts (optional step, if you want to store outputs like PBIX files)
->>>>>>> c3499396
+    # Step 5: Publish build artifacts (optional step, if you want to store outputs like PBIX files)
     - task: PublishBuildArtifacts@1
       displayName: 'Publish Artifacts'
       inputs:
